--- conflicted
+++ resolved
@@ -57,60 +57,6 @@
         """Extract the family name (prefix) from a config path."""
         # Extract just the base family name (e.g., "sofia" from "sofia_001_...")
         return config_path.name.split('_')[0] if '_' in config_path.name else config_path.name
-<<<<<<< HEAD
-=======
-    
-    def find_model_directory(self, family_prefix: str) -> Optional[str]:
-        """
-        Find the full model directory in Dropbox that corresponds to the family prefix.
-        Returns the full path component (e.g., "013-ChuWong" for prefix "chu").
-        """
-        # Check cache first
-        if family_prefix in self.model_dir_cache:
-            return self.model_dir_cache[family_prefix]
-        
-        try:
-            # List all directories in the models path
-            result = subprocess.run(
-                ["rclone", "lsf", self.dropbox_base_path, "--dirs-only"],
-                capture_output=True,
-                text=True,
-                check=True
-            )
-            
-            # Find directories matching the 013-* pattern
-            model_dirs = result.stdout.strip().split('\n')
-            matching_dirs = []
-            
-            for dir_name in model_dirs:
-                # Skip empty lines
-                if not dir_name:
-                    continue
-                
-                # Check if this directory corresponds to our family prefix
-                # This could involve checking if the prefix is in the directory name
-                # or if there's another way to map between them
-                if family_prefix.lower() in dir_name.lower():
-                    matching_dirs.append(dir_name)
-            
-            if matching_dirs:
-                # Use the first matching directory
-                self.model_dir_cache[family_prefix] = matching_dirs[0]
-                return matching_dirs[0]
-            
-            # If no exact match found, use a default pattern
-            default_dir = f"013-{family_prefix}"
-            self.console.print(f"[yellow]Warning: No matching model directory found for prefix '{family_prefix}'. Using '{default_dir}'.[/yellow]")
-            self.model_dir_cache[family_prefix] = default_dir
-            return default_dir
-            
-        except Exception as e:
-            self.console.print(f"[yellow]Warning: Could not find model directory for '{family_prefix}': {str(e)}. Using default.[/yellow]")
-            # Fall back to a default pattern
-            default_dir = f"013-{family_prefix}"
-            self.model_dir_cache[family_prefix] = default_dir
-            return default_dir
->>>>>>> 039d4155
     
     def find_model_directory(self, family_prefix: str) -> Optional[str]:
         """
@@ -372,7 +318,6 @@
                 self.console.print("[red]Cannot connect to Dropbox. Aborting download.[/red]")
                 return False
                 
-<<<<<<< HEAD
             family_prefix = config_path.parent.name  # Get family name from parent directory
             config_name = config_path.name  # Get config name (without family prefix)
             
@@ -380,26 +325,14 @@
             model_dir = self.find_model_directory(family_prefix)
             # Remove any trailing slashes to prevent double-slash errors
             model_dir = model_dir.rstrip('/')
-=======
-            family_prefix = self.extract_family_name(config_path)
-            
-            # Find the model directory in Dropbox
-            model_dir = self.find_model_directory(family_prefix)
->>>>>>> 039d4155
             
             # Create filtered temp directory
             self.console.print(f"[cyan]Creating filtered copy of {config_path.name}...[/cyan]")
             temp_dir, checkpoint_number = self.create_filtered_temp_directory(config_path)
             
-<<<<<<< HEAD
             # Keep the config name structure as it is
             # Format: dbx:/studio/ai/data/1models/013-ChuWong/4training/output/chu_001_constant1e4132
             dbx_destination_dir = f"{self.dropbox_base_path}/{model_dir}/4training/output/{family_prefix}_{config_name}"
-=======
-            # Determine Dropbox destination path
-            # Path should be dbx:/studio/ai/data/1models/013-ChuWong/4training/output/chu_001_constant_1e_4_1_32/
-            dbx_destination_dir = f"{self.dropbox_base_path}/{model_dir}/4training/output/{config_path.name}"
->>>>>>> 039d4155
             
             # Sync to Dropbox
             self.console.print(f"[cyan]Uploading filtered output to Dropbox: {dbx_destination_dir}[/cyan]")
@@ -433,7 +366,6 @@
             # Clean up temp directory
             shutil.rmtree(temp_dir)
             
-<<<<<<< HEAD
             success = process.returncode == 0
             if success:
                 self.console.print(f"[green]Successfully uploaded output to Dropbox: {dbx_destination_dir}[/green]")
@@ -441,10 +373,6 @@
                 # After successful upload, clean up inferior checkpoints
                 self.cleanup_local_checkpoints(config_path)
                 
-=======
-            if process.returncode == 0:
-                self.console.print(f"[green]Successfully uploaded output to Dropbox: {dbx_destination_dir}[/green]")
->>>>>>> 039d4155
                 return True
             else:
                 self.console.print(f"[red]Failed to upload to Dropbox[/red]")
